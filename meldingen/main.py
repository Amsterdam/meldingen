import logging
import os

from asgi_correlation_id import CorrelationIdMiddleware
from fastapi import FastAPI
from opentelemetry import trace
from opentelemetry._logs import set_logger_provider
from opentelemetry.exporter.otlp.proto.grpc._log_exporter import OTLPLogExporter
from opentelemetry.exporter.otlp.proto.grpc.metric_exporter import OTLPMetricExporter
from opentelemetry.exporter.otlp.proto.grpc.trace_exporter import OTLPSpanExporter
from opentelemetry.instrumentation.aiohttp_client import AioHttpClientInstrumentor
from opentelemetry.instrumentation.fastapi import FastAPIInstrumentor
from opentelemetry.metrics import set_meter_provider
from opentelemetry.sdk._logs import LoggerProvider, LoggingHandler
from opentelemetry.sdk._logs._internal.export import BatchLogRecordProcessor
from opentelemetry.sdk.metrics import MeterProvider
from opentelemetry.sdk.metrics._internal.export import PeriodicExportingMetricReader
from opentelemetry.sdk.resources import SERVICE_NAME, Resource
from opentelemetry.sdk.trace import TracerProvider
from opentelemetry.sdk.trace.export import BatchSpanProcessor
from sqlalchemy.exc import IntegrityError
from starlette.middleware.cors import CORSMiddleware
from starlette.requests import Request
from starlette.responses import JSONResponse
from starlette.status import HTTP_409_CONFLICT

from meldingen.api.v1.api import api_router
from meldingen.config import settings
from meldingen.middleware import ContentSizeLimitMiddleware


def get_application() -> FastAPI:
    application = FastAPI(
        debug=settings.debug,
        title=settings.project_name,
        prefix=settings.url_prefix,
<<<<<<< HEAD
        swagger_ui_init_oauth={
            "clientId": settings.auth_client_id,
            "scopes": settings.auth_scopes,
            "usePkceWithAuthorizationCodeGrant": True,
        },
        swagger_ui_parameters={"deepLinking": False},
=======
        docs_url="/swagger",
>>>>>>> 2e41268e
    )
    application.include_router(api_router)

    @application.exception_handler(IntegrityError)
    async def sql_alchemy_integrity_error_handler(request: Request, exc: IntegrityError) -> JSONResponse:
        return JSONResponse(
            status_code=HTTP_409_CONFLICT,
            content={"detail": "The requested operation could not be completed due to a conflict with existing data."},
        )

    application.add_middleware(ContentSizeLimitMiddleware, max_size=settings.content_size_limit)
    application.add_middleware(CorrelationIdMiddleware)

    application.add_middleware(
        CORSMiddleware,
        allow_origins=settings.cors_allow_origins,
        allow_credentials=settings.cors_allow_credentials,
        allow_methods=settings.cors_allow_methods,
        allow_headers=settings.cors_allow_headers,
        expose_headers=["Content-Range"],
    )

    return application


app = get_application()

if os.getenv("CI") is None:
    # OpenTelemetry
    resource = Resource(attributes={SERVICE_NAME: settings.opentelemetry_service_name})
    # There can be only one tracer provider, and it cannot be changed after this, it will automatically be used
    # by all instrumentation
    tracer_provider = TracerProvider(resource=resource)
    processor = BatchSpanProcessor(OTLPSpanExporter())
    tracer_provider.add_span_processor(processor)
    trace.set_tracer_provider(tracer_provider)

    logger_provider = LoggerProvider(resource=resource)
    logger_provider.add_log_record_processor(BatchLogRecordProcessor(OTLPLogExporter()))
    set_logger_provider(logger_provider)

    logging_handler = LoggingHandler(level=logging.NOTSET, logger_provider=logger_provider)

    logger = logging.getLogger()
    logger.addHandler(logging_handler)
    logger.setLevel(settings.log_level)

    AioHttpClientInstrumentor().instrument()

    metric_reader = PeriodicExportingMetricReader(OTLPMetricExporter())
    set_meter_provider(MeterProvider((metric_reader,)))

    FastAPIInstrumentor.instrument_app(app)<|MERGE_RESOLUTION|>--- conflicted
+++ resolved
@@ -34,16 +34,13 @@
         debug=settings.debug,
         title=settings.project_name,
         prefix=settings.url_prefix,
-<<<<<<< HEAD
         swagger_ui_init_oauth={
             "clientId": settings.auth_client_id,
             "scopes": settings.auth_scopes,
             "usePkceWithAuthorizationCodeGrant": True,
         },
         swagger_ui_parameters={"deepLinking": False},
-=======
         docs_url="/swagger",
->>>>>>> 2e41268e
     )
     application.include_router(api_router)
 
