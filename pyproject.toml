--- conflicted
+++ resolved
@@ -21,12 +21,8 @@
     "geoalchemy2 (>=0.17.0,<1.0.0)",
     "geojson-pydantic (>=1.2.0,<2.0.0)",
     "httpx[http2] (>=0.28.1,<1.0.0)",
-<<<<<<< HEAD
     "maykin-json-logic-py (>=0.13.0,<1.0.0)",
     "meldingen-core @ git+https://github.com/Amsterdam/meldingen-core.git@feat/send-old-classification-to-reclassifier-correctly",
-=======
-    "meldingen-core @ git+https://github.com/Amsterdam/meldingen-core.git",
->>>>>>> 18901fa1
     "mp-fsm @ git+https://github.com/Amsterdam/mp-fsm.git",
     "opentelemetry-exporter-otlp-proto-grpc (>=1.29.0,<2.0.0)",
     "opentelemetry-instrumentation-aiohttp-client (>=0.55b1,<1.0)",
